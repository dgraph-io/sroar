package sroar

import (
	"math"
	"math/rand"
	"testing"
	"time"

	"github.com/stretchr/testify/require"
)

func fill(c []uint16, b uint16) {
	for i := range c[startIdx:] {
		c[i+int(startIdx)] = b
	}
}

func TestModify(t *testing.T) {
	data := make([]uint16, 16)
	s := toUint64Slice(data)
	for i := 0; i < len(s); i++ {
		s[i] = uint64(i)
	}

	o := toUint64Slice(data)
	for i := 0; i < len(o); i++ {
		require.Equal(t, uint64(i), o[i])
	}
}

func TestContainer(t *testing.T) {
	ra := NewBitmap()

	// We're creating a container of size 64 words. 4 of these would be used for
	// the header. So, the data can only live in 60 words.
	offset := ra.newContainer(64)
	c := ra.getContainer(offset)
	require.Equal(t, uint16(64), ra.data[offset])
	require.Equal(t, uint16(0), c[indexCardinality])

	fill(c, 0xFF)
	for i, u := range c[startIdx:] {
		if i < 60 {
			require.Equalf(t, uint16(0xFF), u, "at index: %d", i)
		} else {
			require.Equalf(t, uint16(0x00), u, "at index: %d", i)
		}
	}

	offset2 := ra.newContainer(32) // Add a second container.
	c2 := ra.getContainer(offset2)
	require.Equal(t, uint16(32), ra.data[offset2])
	fill(c2, 0xEE)

	// Expand the first container. This would push out the second container, so update its offset.
	ra.expandContainer(offset)
	offset2 += 64

	// Check if the second container is correct.
	c2 = ra.getContainer(offset2)
	require.Equal(t, uint16(32), ra.data[offset2])
	require.Equal(t, 32, len(c2))
	for _, val := range c2[startIdx:] {
		require.Equal(t, uint16(0xEE), val)
	}

	// Check if the first container is correct.
	c = ra.getContainer(offset)
	require.Equal(t, uint16(128), ra.data[offset])
	require.Equal(t, 128, len(c))
	for i, u := range c[startIdx:] {
		if i < 60 {
			require.Equalf(t, uint16(0xFF), u, "at index: %d", i)
		} else {
			require.Equalf(t, uint16(0x00), u, "at index: %d", i)
		}
	}
}

func TestKey(t *testing.T) {
	ra := NewBitmap()
	for i := 1; i <= 10; i++ {
		ra.Set(uint64(i))
	}

	off, has := ra.keys.getValue(0)
	require.True(t, has)
	c := ra.getContainer(off)
	require.Equal(t, uint16(10), c[indexCardinality])

	// Create 10 containers
	for i := 0; i < 10; i++ {
		t.Logf("Creating a new container: %d\n", i)
		ra.Set(uint64(i)<<16 + 1)
	}

	for i := 0; i < 10; i++ {
		ra.Set(uint64(i)<<16 + 2)
	}

	for i := 1; i < 10; i++ {
		offset, has := ra.keys.getValue(uint64(i) << 16)
		require.True(t, has)
		c = ra.getContainer(offset)
		require.Equal(t, uint16(2), c[indexCardinality])
	}

	// Do add in the reverse order.
	for i := 19; i >= 10; i-- {
		ra.Set(uint64(i)<<16 + 2)
	}

	for i := 10; i < 20; i++ {
		offset, has := ra.keys.getValue(uint64(i) << 16)
		require.True(t, has)
		c = ra.getContainer(offset)
		require.Equal(t, uint16(1), c[indexCardinality])
	}
}

func TestEdgeCase(t *testing.T) {
	ra := NewBitmap()

	require.True(t, ra.Set(65536))
	require.True(t, ra.Contains(65536))
}

func TestBulkAdd(t *testing.T) {
	ra := NewBitmap()
	m := make(map[uint64]struct{})
	max := int64(64 << 16)
	start := time.Now()

	var cnt int
	for i := 0; ; i++ {
		if i%100 == 0 && time.Since(start) > time.Second {
			cnt++
			start = time.Now()
			// t.Logf("Bitmap:\n%s\n", ra)
			if cnt == 3 {
				t.Logf("Breaking out of the loop\n")
				break
			}
		}
		x := uint64(rand.Int63n(max))

		if _, has := m[x]; has {
			if !ra.Contains(x) {
				t.Logf("x should be present: %d %#x. Bitmap: %s\n", x, x, ra)
				off, found := ra.keys.getValue(x & mask)
				assert(found)
				c := ra.getContainer(off)
				lo := uint16(x)
				t.Logf("x: %#x lo: %#x. offset: %d\n", x, lo, off)
				switch c[indexType] {
				case typeArray:
				case typeBitmap:
					idx := lo / 16
					pos := lo % 16
					t.Logf("At idx: %d. Pos: %d val: %#b\n", idx, pos, c[startIdx+idx])
				}

				t.Logf("Added: %d %#x. Added: %v\n", x, x, ra.Set(x))
				t.Logf("After add. has: %v\n", ra.Contains(x))

				// 				t.Logf("Hex dump of container at offset: %d\n%s\n", off, hex.Dump(toByteSlice(c)))
				t.FailNow()
			}
			continue
		}
		m[x] = struct{}{}
		// fmt.Printf("Setting x: %#x\n", x)
		if added := ra.Set(x); !added {
			t.Logf("Unable to set: %d %#x\n", x, x)
			t.Logf("ra.Has(x): %v\n", ra.Contains(x))
			t.FailNow()
		}
		// for x := range m {
		// 	if !ra.Has(x) {
		// 		t.Logf("has(x) failed: %#x\n", x)
		// 		t.Logf("Debug: %s\n", ra.Debug(x))
		// 		t.FailNow()
		// 	}
		// }
		// require.Truef(t, ra.Set(x), "Unable to set x: %d %#x\n", x, x)
	}
	t.Logf("Card: %d\n", len(m))
	require.Equalf(t, len(m), ra.GetCardinality(), "Bitmap:\n%s\n", ra)
	for x := range m {
		require.True(t, ra.Contains(x))
	}

	// _, has := ra.keys.getValue(0)
	// require.True(t, has)
	// for i := uint64(1); i <= max; i++ {
	// 	require.Truef(t, ra.Has(i), "i=%d", i)
	// }
	// t.Logf("Data size: %d\n", len(ra.data))

	t.Logf("Copying data. Size: %d\n", len(ra.data))
	dup := make([]uint16, len(ra.data))
	copy(dup, ra.data)

	ra2 := FromBuffer(toByteSlice(dup))
	require.Equal(t, len(m), ra2.GetCardinality())
	for x := range m {
		require.True(t, ra2.Contains(x))
	}
}

func TestBitmapUint64Max(t *testing.T) {
	bm := NewBitmap()

	edges := []uint64{0, math.MaxUint8, math.MaxUint16, math.MaxUint32, math.MaxUint64}
	for _, e := range edges {
		bm.Set(e)
	}
	for _, e := range edges {
		require.True(t, bm.Contains(e))
	}
}

func TestBitmapZero(t *testing.T) {
	bm1 := NewBitmap()
	bm1.Set(1)
	uids := bm1.ToArray()
	require.Equal(t, 1, len(uids))
	for _, u := range uids {
		require.Equal(t, uint64(1), u)
	}

	bm2 := NewBitmap()
	bm2.Set(2)

	bm3 := Or(bm1, bm2)
	require.False(t, bm3.Contains(0))
	require.True(t, bm3.Contains(1))
	require.True(t, bm3.Contains(2))
	require.Equal(t, 2, bm3.GetCardinality())
}

func TestBitmapOps(t *testing.T) {
	M := int64(10000)
	// smaller bitmap would always operate with [0, M) range.
	// max for each bitmap = M * F
	F := []int64{1, 10, 100, 1000}
	N := 10000

	for _, f := range F {
		t.Logf("Using N: %d M: %d F: %d\n", N, M, f)
		small, big := NewBitmap(), NewBitmap()
		occ := make(map[uint64]int)
		smallMap := make(map[uint64]struct{})
		bigMap := make(map[uint64]struct{})

		for i := 0; i < N; i++ {
			smallx := uint64(rand.Int63n(M))

			_, has := smallMap[smallx]
			added := small.Set(smallx)
			if has {
				require.False(t, added, "Can't readd already present x: %d", smallx)
			}
			smallMap[smallx] = struct{}{}

			bigx := uint64(rand.Int63n(M * f))
			_, has = bigMap[bigx]
			added = big.Set(bigx)
			if has {
				require.False(t, added, "Can't readd already present x: %d", bigx)
			}
			bigMap[bigx] = struct{}{}

			occ[smallx] |= 0x01 // binary 0001
			occ[bigx] |= 0x02   // binary 0010
		}
		require.Equal(t, len(smallMap), small.GetCardinality())
		require.Equal(t, len(bigMap), big.GetCardinality())

		bitOr := Or(small, big)
		bitAnd := And(small, big)

		t.Logf("Sizes. small: %d big: %d, bitOr: %d bitAnd: %d\n",
			small.GetCardinality(), big.GetCardinality(),
			bitOr.GetCardinality(), bitAnd.GetCardinality())

		cntOr, cntAnd := 0, 0
		for x, freq := range occ {
			if freq == 0x00 {
				require.Failf(t, "Failed", "Value of freq can't be zero. Found: %#x\n", freq)
			} else if freq == 0x01 {
				_, has := smallMap[x]
				require.True(t, has)
				require.True(t, small.Contains(x))
				require.Truef(t, bitOr.Contains(x), "Expected %d %#x. But, not found. freq: %#x\n",
					x, x, freq)
				cntOr++

			} else if freq == 0x02 {
				// one of them has it.
				_, has := bigMap[x]
				require.True(t, has)
				require.True(t, big.Contains(x))
				require.Truef(t, bitOr.Contains(x), "Expected %d %#x. But, not found. freq: %#x\n",
					x, x, freq)
				cntOr++

			} else if freq == 0x03 {
				require.True(t, small.Contains(x))
				require.True(t, big.Contains(x))
				require.Truef(t, bitAnd.Contains(x), "x: %#x\n", x)
				cntOr++
				cntAnd++
			} else {
				require.Failf(t, "Failed", "Value of freq can't exceed 0x03. Found: %#x\n", freq)
			}
		}
		if cntAnd != bitAnd.GetCardinality() {
			uids := bitAnd.ToArray()
			t.Logf("Len Uids: %d Card: %d cntAnd: %d. Occ: %d\n", len(uids), bitAnd.GetCardinality(), cntAnd, len(occ))

			uidMap := make(map[uint64]struct{})
			for _, u := range uids {
				uidMap[u] = struct{}{}
			}
			for u := range occ {
				delete(uidMap, u)
			}
			for x := range uidMap {
				t.Logf("Remaining uids in UidMap: %d %#b\n", x, x)
			}
			require.FailNow(t, "Cardinality isn't matching")
		}
		require.Equal(t, cntOr, bitOr.GetCardinality())
		require.Equal(t, cntAnd, bitAnd.GetCardinality())
	}
}

func TestUint16(t *testing.T) {
	a := uint16(0xfeff)
	b := uint16(0x100)
	t.Logf("a & b: %#x", a&b)
	var x uint16
	for i := 0; i < 100000; i++ {
		prev := x
		x++
		if x <= prev {
			// This triggers when prev = 0xFFFF.
			// require.Failf(t, "x<=prev", "x %d <= prev %d", x, prev)
		}
	}
}

func TestSetGet(t *testing.T) {
	bm := NewBitmap()
	N := int(1e6)
	for i := 0; i < N; i++ {
		bm.Set(uint64(i))
	}
	for i := 0; i < N; i++ {
		has := bm.Contains(uint64(i))
		require.True(t, has)
	}
}

func TestSetSorted(t *testing.T) {
	N := int(1e6)
	var arr []uint64
	for i := 0; i < N; i++ {
		arr = append(arr, uint64(i))
	}
	r := FromSortedList(arr)
	require.Equal(t, len(arr), r.GetCardinality())

	rarr := r.ToArray()
	for i := 0; i < N; i++ {
		require.Equal(t, uint64(i), rarr[i])
	}
}

func TestAnd(t *testing.T) {
	a := NewBitmap()
	b := NewBitmap()

	N := int(1e7)
	for i := 0; i < N; i++ {
		if i%2 == 0 {
			a.Set(uint64(i))
		} else {
			b.Set(uint64(i))
		}
	}
	require.Equal(t, N/2, a.GetCardinality())
	require.Equal(t, N/2, b.GetCardinality())
	res := And(a, b)
	require.Equal(t, 0, res.GetCardinality())
	a.And(b)
	require.Equal(t, 0, a.GetCardinality())
}

func TestAndNot(t *testing.T) {
	a := NewBitmap()
	b := NewBitmap()

	N := int(1e7)
	for i := 0; i < N; i++ {
		if i < N/2 {
			a.Set(uint64(i))
		} else {
			b.Set(uint64(i))
		}
	}
	require.Equal(t, N/2, a.GetCardinality())
	require.Equal(t, N/2, b.GetCardinality())

	a.AndNot(b)
	require.Equal(t, N, a.GetCardinality())
	a.AndNot(b)
	require.Equal(t, N/2, a.GetCardinality())
}

func TestOr(t *testing.T) {
	a := NewBitmap()
	b := NewBitmap()

	N := int(1e7)
	for i := 0; i < N; i++ {
		if i%2 == 0 {
			a.Set(uint64(i))
		} else {
			b.Set(uint64(i))
		}
	}
	require.Equal(t, N/2, a.GetCardinality())
	require.Equal(t, N/2, b.GetCardinality())
	res := Or(a, b)
	require.Equal(t, N, res.GetCardinality())
	a.or(b, 0)
	require.Equal(t, N, a.GetCardinality())
}

func TestCardinality(t *testing.T) {
	a := NewBitmap()
	n := 1 << 20
	for i := 0; i < n; i++ {
		a.Set(uint64(i))
	}
	require.Equal(t, n, a.GetCardinality())
}

func TestRemove(t *testing.T) {
	a := NewBitmap()
	N := int(1e7)
	for i := 0; i < N; i++ {
		a.Set(uint64(i))
	}
	require.Equal(t, N, a.GetCardinality())
	for i := 0; i < N/2; i++ {
		require.True(t, a.Remove(uint64(i)))
	}
	require.Equal(t, N/2, a.GetCardinality())

	// Remove elelemts which doesn't exist should be no-op
	for i := 0; i < N/2; i++ {
		require.False(t, a.Remove(uint64(i)))
	}
	require.Equal(t, N/2, a.GetCardinality())

	for i := 0; i < N/2; i++ {
		require.True(t, a.Remove(uint64(i+N/2)))
	}
	require.Equal(t, 0, a.GetCardinality())
}

func TestContainerRemoveRange(t *testing.T) {
	ra := NewBitmap()

	type cases struct {
		lo       uint16
		hi       uint16
		expected []uint16
	}

	testBitmap := func(tc cases) {
		offset := ra.newContainer(maxContainerSize)
		c := ra.getContainer(offset)
		c[indexType] = typeBitmap
		a := bitmap(c)

		for i := 1; i <= 5; i++ {
			a.add(uint16(5 * i))
		}
		a.removeRange(tc.lo, tc.hi)
		result := a.all()
		require.Equalf(t, len(tc.expected), getCardinality(a), "case: %+v, actual:%v\n", tc, result)
		require.Equalf(t, tc.expected, result, "case: %+v actual: %v\n", tc, result)
	}

	testArray := func(tc cases) {
		offset := ra.newContainer(maxContainerSize)
		c := ra.getContainer(offset)
		c[indexType] = typeArray
		a := array(c)

		for i := 1; i <= 5; i++ {
			a.add(uint16(5 * i))
		}
		a.removeRange(tc.lo, tc.hi)
		result := a.all()
		require.Equalf(t, len(tc.expected), getCardinality(a), "case: %+v, actual:%v\n", tc, result)
		require.Equalf(t, tc.expected, result, "case: %+v actual: %v\n", tc, result)
	}

	tests := []cases{
		{8, 22, []uint16{5, 25}},
		{8, 20, []uint16{5, 25}},
		{10, 22, []uint16{5, 25}},
		{10, 20, []uint16{5, 25}},
		{7, 11, []uint16{5, 15, 20, 25}},
		{7, 10, []uint16{5, 15, 20, 25}},
		{10, 11, []uint16{5, 15, 20, 25}},
		{0, 0, []uint16{5, 10, 15, 20, 25}},
		{30, 30, []uint16{5, 10, 15, 20, 25}},
	}

	for _, tc := range tests {
		testBitmap(tc)
		testArray(tc)
	}
}

func TestRemoveRange(t *testing.T) {
	a := NewBitmap()
	N := int(1e7)
	for i := 0; i < N; i++ {
		a.Set(uint64(i))
	}
	a.RemoveRange(0, 0)
	require.Equal(t, N, a.GetCardinality())

	require.Equal(t, N, a.GetCardinality())
	a.RemoveRange(uint64(N/4), uint64(N/2))
	require.Equal(t, 3*N/4, a.GetCardinality())

	a.RemoveRange(0, uint64(N/2))
	require.Equal(t, N/2, a.GetCardinality())

	a.RemoveRange(uint64(N/2), uint64(N))
	require.Equal(t, 0, a.GetCardinality())
	a.Set(uint64(N / 4))
	a.Set(uint64(N / 2))
	a.Set(uint64(3 * N / 4))
	require.Equal(t, 3, a.GetCardinality())

	var arr []uint64
	for i := 0; i < 123; i++ {
		arr = append(arr, uint64(i))
	}
	b := FromSortedList(arr)
	b.RemoveRange(50, math.MaxUint64)
	require.Equal(t, 50, b.GetCardinality())
}

func TestSelect(t *testing.T) {
	a := NewBitmap()
	N := int(1e4)
	for i := 0; i < N; i++ {
		a.Set(uint64(i))
	}
	for i := 0; i < N; i++ {
		val, err := a.Select(uint64(i))
		require.NoError(t, err)
		require.Equal(t, uint64(i), val)
	}
}

func TestClone(t *testing.T) {
	a := NewBitmap()
	N := int(1e5)

	for i := 0; i < N; i++ {
		a.Set(uint64(rand.Int63n(math.MaxInt64)))
	}
	b := a.Clone()
	require.Equal(t, a.GetCardinality(), b.GetCardinality())
	require.Equal(t, a.ToArray(), b.ToArray())
}

func TestContainerFull(t *testing.T) {
	c := make([]uint16, maxContainerSize)
	b := bitmap(c)
	b[indexType] = typeBitmap
	b[indexSize] = maxContainerSize
	for i := 0; i < 1<<16; i++ {
		b.add(uint16(i))
	}
	require.Equal(t, math.MaxUint16+1, getCardinality(b))

	c2 := make([]uint16, maxContainerSize)
	copy(c2, c)
	b2 := bitmap(c2)

	b.orBitmap(b2, nil, runInline)
	require.Equal(t, math.MaxUint16+1, getCardinality(b))

	setCardinality(b, invalidCardinality)
	b.orBitmap(b2, nil, runInline)
	require.Equal(t, invalidCardinality, getCardinality(b))

	setCardinality(b, b.cardinality())
	require.Equal(t, maxCardinality, getCardinality(b))
}

func TestExtremes(t *testing.T) {
	a := NewBitmap()
	require.Equal(t, uint64(0), a.Minimum())
	require.Equal(t, uint64(0), a.Maximum())

	a.Set(1)
	require.Equal(t, uint64(1), a.Minimum())
	require.Equal(t, uint64(1), a.Maximum())

	a.Set(100000)
	require.Equal(t, uint64(1), a.Minimum())
	require.Equal(t, uint64(100000), a.Maximum())

	a.Remove(100000)
	require.Equal(t, uint64(1), a.Minimum())
	require.Equal(t, uint64(1), a.Maximum())

	a.Remove(1)
	require.Equal(t, uint64(0), a.Minimum())
	require.Equal(t, uint64(0), a.Maximum())

	a.Set(100000)
	require.Equal(t, uint64(100000), a.Minimum())
	require.Equal(t, uint64(100000), a.Maximum())
}

func TestCleanup(t *testing.T) {
	a := NewBitmap()
	n := int(1e6)
	for i := 0; i < n; i++ {
		a.Set(uint64(i))
	}
	for i := 65536; i < n; i++ {
		a.Remove(uint64(i))
	}

	a.Cleanup()
	for i := 0; i < 65535; i++ {
		require.Truef(t, a.Contains(uint64(i)), "idx: %d", i)
	}
	for i := 65536; i < n; i++ {
		require.Falsef(t, a.Contains(uint64(i)), "idx: %d", i)
	}
}

<<<<<<< HEAD
func TestIsEmpty(t *testing.T) {
	a := NewBitmap()
	require.True(t, a.IsEmpty())

	n := int(1e6)
	for i := 0; i < n; i++ {
		a.Set(uint64(i))
	}
	require.False(t, a.IsEmpty())
	a.RemoveRange(0, math.MaxUint64)
	require.True(t, a.IsEmpty())
=======
func TestRank(t *testing.T) {
	a := NewBitmap()
	n := int(1e6)
	for i := uint64(0); i < uint64(n); i++ {
		a.Set(i)
	}
	for i := 0; i < n; i++ {
		require.Equal(t, i, a.Rank(uint64(i)))
	}
	require.Equal(t, -1, a.Rank(uint64(n)))

	// Check ranks after removing an element.
	a.Remove(100)
	for i := 0; i < n; i++ {
		if i < 100 {
			require.Equal(t, i, a.Rank(uint64(i)))
		} else if i == 100 {
			require.Equal(t, -1, a.Rank(uint64(i)))
		} else {
			require.Equal(t, i-1, a.Rank(uint64(i)))
		}
	}
>>>>>>> c5aff931

	// Check ranks after removing a range of elements.
	a.RemoveRange(0, uint64(1e4))
	for i := 0; i < n; i++ {
		if i < 1e4 {
			require.Equal(t, -1, a.Rank(uint64(n)))
		} else {
			require.Equal(t, i-1e4, a.Rank(uint64(i)))
		}
	}
}<|MERGE_RESOLUTION|>--- conflicted
+++ resolved
@@ -656,7 +656,6 @@
 	}
 }
 
-<<<<<<< HEAD
 func TestIsEmpty(t *testing.T) {
 	a := NewBitmap()
 	require.True(t, a.IsEmpty())
@@ -668,7 +667,8 @@
 	require.False(t, a.IsEmpty())
 	a.RemoveRange(0, math.MaxUint64)
 	require.True(t, a.IsEmpty())
-=======
+}
+
 func TestRank(t *testing.T) {
 	a := NewBitmap()
 	n := int(1e6)
@@ -691,7 +691,6 @@
 			require.Equal(t, i-1, a.Rank(uint64(i)))
 		}
 	}
->>>>>>> c5aff931
 
 	// Check ranks after removing a range of elements.
 	a.RemoveRange(0, uint64(1e4))
